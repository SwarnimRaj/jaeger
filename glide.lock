hash: 6ce6a905c9f203c7d6d9aeb3ebd78249cf1474bb2a477e3457e974b19abf6fa5
updated: 2018-07-10T14:06:34.322605043+03:00
imports:
- name: github.com/AndreasBriese/bbloom
  version: 28f7e881ca57bc00e028f9ede9f0d9104cfeef5e
- name: github.com/apache/thrift
  version: 53dd39833a08ce33582e5ff31fa18bb4735d6731
  subpackages:
  - lib/go/thrift
- name: github.com/asaskevich/govalidator
  version: 852d82c746b23d9b357b210ea470d99f4e023b72
- name: github.com/beorn7/perks
  version: 3a771d992973f24aa725d07868b467d1ddfceafb
  subpackages:
  - quantile
- name: github.com/codahale/hdrhistogram
  version: 3a0bb77429bd3a61596f5e8a3172445844342120
- name: github.com/crossdock/crossdock-go
  version: 049aabb0122b03bc9bd30cab8f3f91fb60166361
  subpackages:
  - assert
  - require
- name: github.com/davecgh/go-spew
  version: 346938d642f2ec3594ed81d874461961cd0faa76
  subpackages:
  - spew
- name: github.com/dgraph-io/badger
<<<<<<< HEAD
  version: 690400e629977977ecddfa8ab3a7f9285e1041a8
=======
  version: a6f0866f06a0ef6ac612e427ffe5d081db4e6fab
>>>>>>> 8c9b2862
  subpackages:
  - options
  - protos
  - skl
  - table
  - "y"
<<<<<<< HEAD
=======
- name: github.com/dgryski/go-farm
  version: 2de33835d10275975374b37b2dcfd22c9020a1f5
>>>>>>> 8c9b2862
- name: github.com/eapache/go-resiliency
  version: ea41b0fad31007accc7f806884dcdf3da98b79ce
  subpackages:
  - breaker
- name: github.com/eapache/go-xerial-snappy
  version: bb955e01b9346ac19dc29eb16586c90ded99a98c
- name: github.com/eapache/queue
  version: 093482f3f8ce946c05bcba64badd2c82369e084d
- name: github.com/fsnotify/fsnotify
  version: c2828203cd70a50dcccfb2761f8b1f8ceef9a8e9
- name: github.com/go-kit/kit
  version: a9ca6725cbbea455e61c6bc8a1ed28e81eb3493b
  subpackages:
  - metrics
  - metrics/expvar
  - metrics/generic
  - metrics/internal/lv
- name: github.com/go-openapi/analysis
  version: 5c7230aa5ab8abb751bf85916c87ecd4e1698bd9
- name: github.com/go-openapi/errors
  version: 03cfca65330da08a5a440053faf994a3c682b5bf
- name: github.com/go-openapi/jsonpointer
  version: 779f45308c19820f1a69e9a4cd965f496e0da10f
- name: github.com/go-openapi/jsonreference
  version: 36d33bfe519efae5632669801b180bf1a245da3b
- name: github.com/go-openapi/loads
  version: 2a2b323bab96e6b1fdee110e57d959322446e9c9
- name: github.com/go-openapi/runtime
  version: 55d76b2319213cf30fdb7c4ae3a01541f5404c16
  subpackages:
  - logger
  - middleware
  - middleware/denco
  - middleware/header
  - middleware/untyped
  - security
- name: github.com/go-openapi/spec
  version: 01738944bdee0f26bf66420c5b17d54cfdf55341
- name: github.com/go-openapi/strfmt
  version: 610b6cacdcde6852f4de68998bd20ce1dac85b22
- name: github.com/go-openapi/swag
  version: cf0bdb963811675a4d7e74901cefc7411a1df939
- name: github.com/go-openapi/validate
  version: d509235108fcf6ab4913d2dcb3a2260c0db2108e
- name: github.com/gocql/gocql
  version: 181004e14a3fb735efcc826a4256369d0c96747b
  subpackages:
  - internal/lru
  - internal/murmur
  - internal/streams
- name: github.com/gogo/gateway
  version: 6d3dfbe4e3b52add3800488f526462e69bce526a
- name: github.com/gogo/googleapis
  version: b23578765ee54ff6bceff57f397d833bf4ca6869
  subpackages:
  - google/api
- name: github.com/gogo/protobuf
  version: 30cf7ac33676b5786e78c746683f0d4cd64fa75b
  subpackages:
  - gogoproto
  - jsonpb
  - proto
  - protoc-gen-gogo/descriptor
  - sortkeys
  - types
- name: github.com/golang/protobuf
  version: bbd03ef6da3a115852eaf24c8a1c46aeb39aa175
  subpackages:
  - jsonpb
  - proto
  - protoc-gen-go/descriptor
  - ptypes
  - ptypes/any
  - ptypes/duration
  - ptypes/struct
  - ptypes/timestamp
- name: github.com/golang/snappy
  version: 553a641470496b2327abcac10b36396bd98e45c9
- name: github.com/gorilla/context
  version: 08b5f424b9271eedf6f9f0ce86cb9396ed337a42
- name: github.com/gorilla/handlers
  version: 3a5767ca75ece5f7f1440b1d16975247f8d8b221
- name: github.com/gorilla/mux
  version: 392c28fe23e1c45ddba891b0320b3b5df220beea
- name: github.com/grpc-ecosystem/grpc-gateway
  version: 58f78b988bc393694cef62b92c5cde77e4742ff5
  subpackages:
  - protoc-gen-swagger/options
  - runtime
  - runtime/internal
  - utilities
- name: github.com/hailocab/go-hostpool
  version: e80d13ce29ede4452c43dea11e79b9bc8a15b478
- name: github.com/hashicorp/hcl
  version: 23c074d0eceb2b8a5bfdbb271ab780cde70f05a8
  subpackages:
  - hcl/ast
  - hcl/parser
  - hcl/printer
  - hcl/scanner
  - hcl/strconv
  - hcl/token
  - json/parser
  - json/scanner
  - json/token
- name: github.com/inconshreveable/mousetrap
  version: 76626ae9c91c4f2a10f34cad8ce83ea42c93bb75
- name: github.com/kr/pretty
  version: cfb55aafdaf3ec08f0db22699ab822c50091b1c4
- name: github.com/magiconair/properties
  version: 49d762b9817ba1c2e9d0c69183c2b4a8b8f1d934
- name: github.com/mailru/easyjson
  version: 32fa128f234d041f196a9f3e0fea5ac9772c08e1
  subpackages:
  - buffer
  - jlexer
  - jwriter
- name: github.com/matttproud/golang_protobuf_extensions
  version: c12348ce28de40eed0136aa2b644d0ee0650e56c
  subpackages:
  - pbutil
- name: github.com/mitchellh/mapstructure
  version: 06020f85339e21b2478f756a78e295255ffa4d6a
- name: github.com/mwitkow/go-proto-validators
  version: 0950a79900071e9f3f5979b78078c599376422fd
- name: github.com/olivere/elastic
  version: f1fd7305d0b6270192b27010fe1193568b18e4b6
- name: github.com/opentracing-contrib/go-stdlib
  version: b1a47cfbdd7543e70e9ef3e73d0802ad306cc1cc
  subpackages:
  - nethttp
- name: github.com/opentracing/opentracing-go
  version: 1949ddbfd147afd4d964a9f00b24eb291e0e7c38
  subpackages:
  - ext
  - log
- name: github.com/pelletier/go-toml
  version: c01d1270ff3e442a8a57cddc1c92dc1138598194
- name: github.com/pierrec/lz4
  version: 6b9367c9ff401dbc54fabce3fb8d972e799b702d
  subpackages:
  - internal/xxh32
- name: github.com/pkg/errors
  version: 645ef00459ed84a119197bfb8d8205042c6df63d
- name: github.com/pmezard/go-difflib
  version: 792786c7400a136282c1664665ae0a8db921c6c2
  subpackages:
  - difflib
- name: github.com/prometheus/client_golang
  version: c5b7fccd204277076155f10851dad72b76a49317
  subpackages:
  - prometheus
  - prometheus/promhttp
- name: github.com/prometheus/client_model
  version: 99fa1f4be8e564e8a6b613da7fa6f46c9edafc6c
  subpackages:
  - go
- name: github.com/prometheus/common
  version: 38c53a9f4bfcd932d1b00bfc65e256a7fba6b37a
  subpackages:
  - expfmt
  - internal/bitbucket.org/ww/goautoneg
  - model
- name: github.com/prometheus/procfs
  version: 780932d4fbbe0e69b84c34c20f5c8d0981e109ea
  subpackages:
  - internal/util
  - nfs
  - xfs
- name: github.com/PuerkitoBio/purell
  version: 1c4bec281e4bbc75b4f4a1bd923bdf1bd989a969
- name: github.com/PuerkitoBio/urlesc
  version: de5bf2ad457846296e2031421a34e2568e304e35
- name: github.com/rakyll/statik
  version: eab4de8dac7ec0cb3a6d9218d95ffe441832cb36
  subpackages:
  - fs
- name: github.com/rcrowley/go-metrics
  version: e2704e165165ec55d062f5919b4b29494e9fa790
- name: github.com/Shopify/sarama
  version: 35324cf48e33d8260e1c7c18854465a904ade249
  subpackages:
  - mocks
- name: github.com/spf13/afero
  version: 5660eeed305fe5f69c8fc6cf899132a459a97064
  subpackages:
  - mem
- name: github.com/spf13/cast
  version: acbeb36b902d72a7a4c18e8f3241075e7ab763e4
- name: github.com/spf13/cobra
  version: 7b2c5ac9fc04fc5efafb60700713d4fa609b777b
- name: github.com/spf13/jwalterweatherman
  version: 12bd96e66386c1960ab0f74ced1362f66f552f7b
- name: github.com/spf13/pflag
  version: 583c0c0531f06d5278b7d917446061adc344b5cd
- name: github.com/spf13/viper
  version: b5e8006cbee93ec955a89ab31e0e3ce3204f3736
- name: github.com/stretchr/objx
  version: b8b73a35e9830ae509858c10dec5866b4d5c8bff
- name: github.com/stretchr/testify
  version: f35b8ab0b5a2cef36673838d662e249dd9c94686
  subpackages:
  - assert
  - mock
  - require
- name: github.com/uber-go/atomic
  version: 8474b86a5a6f79c443ce4b2992817ff32cf208b8
- name: github.com/uber/jaeger-client-go
  version: b043381d944715b469fd6b37addfd30145ca1758
  subpackages:
  - config
  - internal/baggage
  - internal/baggage/remote
  - internal/spanlog
  - internal/throttler
  - internal/throttler/remote
  - log
  - rpcmetrics
  - thrift
  - thrift-gen/agent
  - thrift-gen/baggage
  - thrift-gen/jaeger
  - thrift-gen/sampling
  - thrift-gen/zipkincore
  - transport
  - transport/zipkin
  - utils
- name: github.com/uber/jaeger-lib
  version: ed3a127ec5fef7ae9ea95b01b542c47fbd999ce5
  subpackages:
  - metrics
  - metrics/adapters
  - metrics/expvar
  - metrics/go-kit
  - metrics/go-kit/expvar
  - metrics/prometheus
  - metrics/testutils
- name: github.com/uber/tchannel-go
  version: 1a0e35378f6f721bc07f6c4466bc9701ed70b506
  subpackages:
  - raw
  - relay
  - relay/relaytest
  - testutils
  - testutils/goroutines
  - thrift
  - thrift/gen-go/meta
  - tnet
  - trand
  - typed
- name: github.com/VividCortex/gohistogram
  version: 51564d9861991fb0ad0f531c99ef602d0f9866e6
- name: go.uber.org/atomic
  version: 1ea20fb1cbb1cc08cbd0d913a96dead89aa18289
- name: go.uber.org/multierr
  version: 3c4937480c32f4c13a875a1829af76c98ca3d40a
- name: go.uber.org/zap
  version: eeedf312bc6c57391d84767a4cd413f02a917974
  subpackages:
  - buffer
  - internal/bufferpool
  - internal/color
  - internal/exit
  - internal/ztest
  - zapcore
  - zaptest
- name: golang.org/x/net
  version: a6577fac2d73be281a500b310739095313165611
  subpackages:
  - context
  - context/ctxhttp
  - http/httpguts
  - http2
  - http2/hpack
  - idna
  - internal/timeseries
  - lex/httplex
  - trace
- name: golang.org/x/sys
  version: d4feaf1a7e61e1d9e79e6c4e76c6349e9cab0a03
  subpackages:
  - unix
- name: golang.org/x/text
  version: 88f656faf3f37f690df1a32515b479415e1a6769
  subpackages:
  - secure/bidirule
  - transform
  - unicode/bidi
  - unicode/norm
  - width
- name: google.golang.org/genproto
  version: a8101f21cf983e773d0c1133ebc5424792003214
  subpackages:
  - googleapis/rpc/status
- name: google.golang.org/grpc
  version: afc05b9e1d36f289ea16ba294894486a3e458246
  subpackages:
  - balancer
  - balancer/base
  - balancer/roundrobin
  - codes
  - connectivity
  - credentials
  - encoding
  - encoding/proto
  - grpclb/grpc_lb_v1/messages
  - grpclog
  - internal
  - keepalive
  - metadata
  - naming
  - peer
  - resolver
  - resolver/dns
  - resolver/passthrough
  - stats
  - status
  - tap
  - transport
- name: gopkg.in/inf.v0
  version: 3887ee99ecf07df5b447e9b00d9c0b2adaa9f3e4
- name: gopkg.in/mgo.v2
  version: 3f83fa5005286a7fe593b055f0d7771a7dce4655
  subpackages:
  - bson
  - internal/json
- name: gopkg.in/olivere/elastic.v5
  version: 171ce647da4acfb30ffc99981d66d80bdea6bcee
  subpackages:
  - config
  - uritemplates
- name: gopkg.in/yaml.v2
  version: d670f9405373e636a5a2765eea47fac0c9bc91a4
testImports:
- name: github.com/kr/text
  version: 7cafcd837844e784b526369c9bce262804aebc60<|MERGE_RESOLUTION|>--- conflicted
+++ resolved
@@ -25,22 +25,15 @@
   subpackages:
   - spew
 - name: github.com/dgraph-io/badger
-<<<<<<< HEAD
-  version: 690400e629977977ecddfa8ab3a7f9285e1041a8
-=======
   version: a6f0866f06a0ef6ac612e427ffe5d081db4e6fab
->>>>>>> 8c9b2862
   subpackages:
   - options
   - protos
   - skl
   - table
   - "y"
-<<<<<<< HEAD
-=======
 - name: github.com/dgryski/go-farm
   version: 2de33835d10275975374b37b2dcfd22c9020a1f5
->>>>>>> 8c9b2862
 - name: github.com/eapache/go-resiliency
   version: ea41b0fad31007accc7f806884dcdf3da98b79ce
   subpackages:
