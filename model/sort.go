--- conflicted
+++ resolved
@@ -25,11 +25,8 @@
 func (s byTraceID) Less(i, j int) bool {
 	if s[i].High < s[j].High {
 		return true
-<<<<<<< HEAD
-=======
 	} else if s[i].High > s[j].High {
 		return false
->>>>>>> 8c9b2862
 	}
 	return s[i].Low < s[j].Low
 }
